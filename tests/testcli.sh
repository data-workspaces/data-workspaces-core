#!/bin/bash
# A simple test case
set -e
KEEP=0
VERBOSE=""
for arg in $*; do
  echo $arg
  if [[ "$arg" == "--keep" ]]; then
    KEEP=1
  fi
  if [[ "$arg" == "--verbose" ]]; then
    VERBOSE="--verbose"
  fi
done
  

SAVEDIR=`pwd`
rm -rf ./test
mkdir ./test
cd ./test
WORKDIR=`pwd`

# create a small git repo
mkdir -p code
cd code
git init
echo "print('test')" >test.py
git add test.py
git commit -m "initial version"
cd ..

# create a local directory structure
mkdir -p local_files
echo 'File 1' > local_files/f1
echo 'File 2' > local_files/f2
mkdir -p local_files/dir
echo 'File 3' > local_files/dir/f3
ls

cd $WORKDIR
dws $VERBOSE init
<<<<<<< HEAD
dws $VERBOSE add git --role=code --name=code ./code
=======
dws $VERBOSE add git --role=code ./code
dws $VERBOSE add local-files --role=code ./local_files
>>>>>>> 2f5456b7
dws $VERBOSE snapshot -m "first version" V1


cd $SAVEDIR
if [[ "$KEEP" == 0 ]]; then
    echo "test cleanup..."
    rm -rf ./test
fi
echo "Test successful."
exit 0<|MERGE_RESOLUTION|>--- conflicted
+++ resolved
@@ -39,12 +39,8 @@
 
 cd $WORKDIR
 dws $VERBOSE init
-<<<<<<< HEAD
-dws $VERBOSE add git --role=code --name=code ./code
-=======
-dws $VERBOSE add git --role=code ./code
-dws $VERBOSE add local-files --role=code ./local_files
->>>>>>> 2f5456b7
+dws $VERBOSE add git --role=code --name=code-git ./code
+dws $VERBOSE add local-files --role=code --name=code-local ./local_files
 dws $VERBOSE snapshot -m "first version" V1
 
 
